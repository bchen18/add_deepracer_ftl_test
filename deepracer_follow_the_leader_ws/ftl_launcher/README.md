--- conflicted
+++ resolved
@@ -26,11 +26,8 @@
 
 Attach the Neural Compute Stick 2 firmly in the back slot of the AWS DeepRacer, open a terminal, and run the following commands as the root user to install the dependencies of the Intel Neural Compute Stick 2 on the AWS DeepRacer device.
 
-<<<<<<< HEAD
-    1. Switch to the root user:
-=======
+
 1. Switch to the root user:
->>>>>>> 946d4165
 
             sudo su
 
